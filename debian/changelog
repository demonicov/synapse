<<<<<<< HEAD
matrix-synapse-py3 (1.60.0~rc2+nmu1) UNRELEASED; urgency=medium

  * Non-maintainer upload.
  * Remove unused `jitsimeetbridge` experiment from `contrib` directory.

 -- Synapse Packaging team <packages@matrix.org>  Sun, 29 May 2022 14:44:45 +0100
=======
matrix-synapse-py3 (1.60.0) stable; urgency=medium

  * New Synapse release 1.60.0.

 -- Synapse Packaging team <packages@matrix.org>  Tue, 31 May 2022 13:41:22 +0100
>>>>>>> b2b5279a

matrix-synapse-py3 (1.60.0~rc2) stable; urgency=medium

  * New Synapse release 1.60.0rc2.

 -- Synapse Packaging team <packages@matrix.org>  Fri, 27 May 2022 11:04:55 +0100

matrix-synapse-py3 (1.60.0~rc1) stable; urgency=medium

  * New Synapse release 1.60.0rc1.

 -- Synapse Packaging team <packages@matrix.org>  Tue, 24 May 2022 12:05:01 +0100

matrix-synapse-py3 (1.59.1) stable; urgency=medium

  * New Synapse release 1.59.1.

 -- Synapse Packaging team <packages@matrix.org>  Wed, 18 May 2022 11:41:46 +0100

matrix-synapse-py3 (1.59.0) stable; urgency=medium

  * New Synapse release 1.59.0.

 -- Synapse Packaging team <packages@matrix.org>  Tue, 17 May 2022 10:26:50 +0100

matrix-synapse-py3 (1.59.0~rc2) stable; urgency=medium

  * New Synapse release 1.59.0rc2.

 -- Synapse Packaging team <packages@matrix.org>  Mon, 16 May 2022 12:52:15 +0100

matrix-synapse-py3 (1.59.0~rc1) stable; urgency=medium

  * Adjust how the `exported-requirements.txt` file is generated as part of
    the process of building these packages. This affects the package
    maintainers only; end-users are unaffected.
  * New Synapse release 1.59.0rc1.

 -- Synapse Packaging team <packages@matrix.org>  Tue, 10 May 2022 10:45:08 +0100

matrix-synapse-py3 (1.58.1) stable; urgency=medium

  * Include python dependencies from the `systemd` and `cache_memory` extras package groups, which
    were incorrectly omitted from the 1.58.0 package.
  * New Synapse release 1.58.1.

 -- Synapse Packaging team <packages@matrix.org>  Thu, 05 May 2022 14:58:23 +0100

matrix-synapse-py3 (1.58.0) stable; urgency=medium

  * New Synapse release 1.58.0.

 -- Synapse Packaging team <packages@matrix.org>  Tue, 03 May 2022 10:52:58 +0100

matrix-synapse-py3 (1.58.0~rc2) stable; urgency=medium

  * New Synapse release 1.58.0rc2.

 -- Synapse Packaging team <packages@matrix.org>  Tue, 26 Apr 2022 17:14:56 +0100

matrix-synapse-py3 (1.58.0~rc1) stable; urgency=medium

  * Use poetry to manage the bundled virtualenv included with this package.
  * New Synapse release 1.58.0rc1.

 -- Synapse Packaging team <packages@matrix.org>  Tue, 26 Apr 2022 11:15:20 +0100

matrix-synapse-py3 (1.57.1) stable; urgency=medium

  * New synapse release 1.57.1.

 -- Synapse Packaging team <packages@matrix.org>  Wed, 20 Apr 2022 15:27:21 +0100

matrix-synapse-py3 (1.57.0) stable; urgency=medium

  * New synapse release 1.57.0.

 -- Synapse Packaging team <packages@matrix.org>  Tue, 19 Apr 2022 10:58:42 +0100

matrix-synapse-py3 (1.57.0~rc1) stable; urgency=medium

  * New synapse release 1.57.0~rc1.

 -- Synapse Packaging team <packages@matrix.org>  Tue, 12 Apr 2022 13:36:25 +0100

matrix-synapse-py3 (1.56.0) stable; urgency=medium

  * New synapse release 1.56.0.

 -- Synapse Packaging team <packages@matrix.org>  Tue, 05 Apr 2022 12:38:39 +0100

matrix-synapse-py3 (1.56.0~rc1) stable; urgency=medium

  * New synapse release 1.56.0~rc1.

 -- Synapse Packaging team <packages@matrix.org>  Tue, 29 Mar 2022 10:40:50 +0100

matrix-synapse-py3 (1.55.2) stable; urgency=medium

  * New synapse release 1.55.2.

 -- Synapse Packaging team <packages@matrix.org>  Thu, 24 Mar 2022 19:07:11 +0000

matrix-synapse-py3 (1.55.1) stable; urgency=medium

  * New synapse release 1.55.1.

 -- Synapse Packaging team <packages@matrix.org>  Thu, 24 Mar 2022 17:44:23 +0000

matrix-synapse-py3 (1.55.0) stable; urgency=medium

  * New synapse release 1.55.0.

 -- Synapse Packaging team <packages@matrix.org>  Tue, 22 Mar 2022 13:59:26 +0000

matrix-synapse-py3 (1.55.0~rc1) stable; urgency=medium

  * New synapse release 1.55.0~rc1.

 -- Synapse Packaging team <packages@matrix.org>  Tue, 15 Mar 2022 10:59:31 +0000

matrix-synapse-py3 (1.54.0) stable; urgency=medium

  * New synapse release 1.54.0.

 -- Synapse Packaging team <packages@matrix.org>  Tue, 08 Mar 2022 10:54:52 +0000

matrix-synapse-py3 (1.54.0~rc1) stable; urgency=medium

  * New synapse release 1.54.0~rc1.

 -- Synapse Packaging team <packages@matrix.org>  Wed, 02 Mar 2022 10:43:22 +0000

matrix-synapse-py3 (1.53.0) stable; urgency=medium

  * New synapse release 1.53.0.

 -- Synapse Packaging team <packages@matrix.org>  Tue, 22 Feb 2022 11:32:06 +0000

matrix-synapse-py3 (1.53.0~rc1) stable; urgency=medium

  * New synapse release 1.53.0~rc1.

 -- Synapse Packaging team <packages@matrix.org>  Tue, 15 Feb 2022 10:40:50 +0000

matrix-synapse-py3 (1.52.0) stable; urgency=medium

  * New synapse release 1.52.0.

 -- Synapse Packaging team <packages@matrix.org>  Tue, 08 Feb 2022 11:34:54 +0000

matrix-synapse-py3 (1.52.0~rc1) stable; urgency=medium

  * New synapse release 1.52.0~rc1.

 -- Synapse Packaging team <packages@matrix.org>  Tue, 01 Feb 2022 11:04:09 +0000

matrix-synapse-py3 (1.51.0) stable; urgency=medium

  * New synapse release 1.51.0.

 -- Synapse Packaging team <packages@matrix.org>  Tue, 25 Jan 2022 11:28:51 +0000

matrix-synapse-py3 (1.51.0~rc2) stable; urgency=medium

  * New synapse release 1.51.0~rc2.

 -- Synapse Packaging team <packages@matrix.org>  Mon, 24 Jan 2022 12:25:00 +0000

matrix-synapse-py3 (1.51.0~rc1) stable; urgency=medium

  * New synapse release 1.51.0~rc1.

 -- Synapse Packaging team <packages@matrix.org>  Fri, 21 Jan 2022 10:46:02 +0000

matrix-synapse-py3 (1.50.2) stable; urgency=medium

  * New synapse release 1.50.2.

 -- Synapse Packaging team <packages@matrix.org>  Mon, 24 Jan 2022 13:37:11 +0000

matrix-synapse-py3 (1.50.1) stable; urgency=medium

  * New synapse release 1.50.1.

 -- Synapse Packaging team <packages@matrix.org>  Tue, 18 Jan 2022 16:06:26 +0000

matrix-synapse-py3 (1.50.0) stable; urgency=medium

  * New synapse release 1.50.0.

 -- Synapse Packaging team <packages@matrix.org>  Tue, 18 Jan 2022 10:40:38 +0000

matrix-synapse-py3 (1.50.0~rc2) stable; urgency=medium

  * New synapse release 1.50.0~rc2.

 -- Synapse Packaging team <packages@matrix.org>  Fri, 14 Jan 2022 11:18:06 +0000

matrix-synapse-py3 (1.50.0~rc1) stable; urgency=medium

  * New synapse release 1.50.0~rc1.

 -- Synapse Packaging team <packages@matrix.org>  Wed, 05 Jan 2022 12:36:17 +0000

matrix-synapse-py3 (1.49.2) stable; urgency=medium

  * New synapse release 1.49.2.

 -- Synapse Packaging team <packages@matrix.org>  Tue, 21 Dec 2021 17:31:03 +0000

matrix-synapse-py3 (1.49.1) stable; urgency=medium

  * New synapse release 1.49.1.

 -- Synapse Packaging team <packages@matrix.org>  Tue, 21 Dec 2021 11:07:30 +0000

matrix-synapse-py3 (1.49.0) stable; urgency=medium

  * New synapse release 1.49.0.

 -- Synapse Packaging team <packages@matrix.org>  Tue, 14 Dec 2021 12:39:46 +0000

matrix-synapse-py3 (1.49.0~rc1) stable; urgency=medium

  * New synapse release 1.49.0~rc1.

 -- Synapse Packaging team <packages@matrix.org>  Tue, 07 Dec 2021 13:52:21 +0000

matrix-synapse-py3 (1.48.0) stable; urgency=medium

  * New synapse release 1.48.0.

 -- Synapse Packaging team <packages@matrix.org>  Tue, 30 Nov 2021 11:24:15 +0000

matrix-synapse-py3 (1.48.0~rc1) stable; urgency=medium

  * New synapse release 1.48.0~rc1.

 -- Synapse Packaging team <packages@matrix.org>  Thu, 25 Nov 2021 15:56:03 +0000

matrix-synapse-py3 (1.47.1) stable; urgency=medium

  * New synapse release 1.47.1.

 -- Synapse Packaging team <packages@matrix.org>  Fri, 19 Nov 2021 13:44:32 +0000

matrix-synapse-py3 (1.47.0) stable; urgency=medium

  * New synapse release 1.47.0.

 -- Synapse Packaging team <packages@matrix.org>  Wed, 17 Nov 2021 13:09:43 +0000

matrix-synapse-py3 (1.47.0~rc3) stable; urgency=medium

  * New synapse release 1.47.0~rc3.

 -- Synapse Packaging team <packages@matrix.org>  Tue, 16 Nov 2021 14:32:47 +0000

matrix-synapse-py3 (1.47.0~rc2) stable; urgency=medium

  [ Dan Callahan ]
  * Update scripts to pass Shellcheck lints.
  * Remove unused Vagrant scripts from debian/ directory.
  * Allow building Debian packages for any architecture, not just amd64.
  * Preinstall the "wheel" package when building virtualenvs.
  * Do not error if /etc/default/matrix-synapse is missing.

  [ Synapse Packaging team ]
  * New synapse release 1.47.0~rc2.

 -- Synapse Packaging team <packages@matrix.org>  Wed, 10 Nov 2021 09:41:01 +0000

matrix-synapse-py3 (1.46.0) stable; urgency=medium

  [ Richard van der Hoff ]
  * Compress debs with xz, to fix incompatibility of impish debs with reprepro.

  [ Synapse Packaging team ]
  * New synapse release 1.46.0.

 -- Synapse Packaging team <packages@matrix.org>  Tue, 02 Nov 2021 13:22:53 +0000

matrix-synapse-py3 (1.46.0~rc1) stable; urgency=medium

  * New synapse release 1.46.0~rc1.

 -- Synapse Packaging team <packages@matrix.org>  Tue, 26 Oct 2021 14:04:04 +0100

matrix-synapse-py3 (1.45.1) stable; urgency=medium

  * New synapse release 1.45.1.

 -- Synapse Packaging team <packages@matrix.org>  Wed, 20 Oct 2021 11:58:27 +0100

matrix-synapse-py3 (1.45.0) stable; urgency=medium

  * New synapse release 1.45.0.

 -- Synapse Packaging team <packages@matrix.org>  Tue, 19 Oct 2021 11:18:53 +0100

matrix-synapse-py3 (1.45.0~rc2) stable; urgency=medium

  * New synapse release 1.45.0~rc2.

 -- Synapse Packaging team <packages@matrix.org>  Thu, 14 Oct 2021 10:58:24 +0100

matrix-synapse-py3 (1.45.0~rc1) stable; urgency=medium

  [ Nick @ Beeper ]
  * Include an `update_synapse_database` script in the distribution.

  [ Synapse Packaging team ]
  * New synapse release 1.45.0~rc1.

 -- Synapse Packaging team <packages@matrix.org>  Tue, 12 Oct 2021 10:46:27 +0100

matrix-synapse-py3 (1.44.0) stable; urgency=medium

  * New synapse release 1.44.0.

 -- Synapse Packaging team <packages@matrix.org>  Tue, 05 Oct 2021 13:43:57 +0100

matrix-synapse-py3 (1.44.0~rc3) stable; urgency=medium

  * New synapse release 1.44.0~rc3.

 -- Synapse Packaging team <packages@matrix.org>  Mon, 04 Oct 2021 14:57:22 +0100

matrix-synapse-py3 (1.44.0~rc2) stable; urgency=medium

  * New synapse release 1.44.0~rc2.

 -- Synapse Packaging team <packages@matrix.org>  Thu, 30 Sep 2021 12:39:10 +0100

matrix-synapse-py3 (1.44.0~rc1) stable; urgency=medium

  * New synapse release 1.44.0~rc1.

 -- Synapse Packaging team <packages@matrix.org>  Tue, 28 Sep 2021 13:41:28 +0100

matrix-synapse-py3 (1.43.0) stable; urgency=medium

  * New synapse release 1.43.0.

 -- Synapse Packaging team <packages@matrix.org>  Tue, 21 Sep 2021 11:49:05 +0100

matrix-synapse-py3 (1.43.0~rc2) stable; urgency=medium

  * New synapse release 1.43.0~rc2.

 -- Synapse Packaging team <packages@matrix.org>  Fri, 17 Sep 2021 10:43:21 +0100

matrix-synapse-py3 (1.43.0~rc1) stable; urgency=medium

  * New synapse release 1.43.0~rc1.

 -- Synapse Packaging team <packages@matrix.org>  Tue, 14 Sep 2021 11:39:46 +0100

matrix-synapse-py3 (1.42.0) stable; urgency=medium

  * New synapse release 1.42.0.

 -- Synapse Packaging team <packages@matrix.org>  Tue, 07 Sep 2021 16:19:09 +0100

matrix-synapse-py3 (1.42.0~rc2) stable; urgency=medium

  * New synapse release 1.42.0~rc2.

 -- Synapse Packaging team <packages@matrix.org>  Mon, 06 Sep 2021 15:25:13 +0100

matrix-synapse-py3 (1.42.0~rc1) stable; urgency=medium

  * New synapse release 1.42.0rc1.

 -- Synapse Packaging team <packages@matrix.org>  Wed, 01 Sep 2021 11:37:48 +0100

matrix-synapse-py3 (1.41.1) stable; urgency=high

  * New synapse release 1.41.1.

 -- Synapse Packaging team <packages@matrix.org>  Tue, 31 Aug 2021 12:59:10 +0100

matrix-synapse-py3 (1.41.0) stable; urgency=medium

  * New synapse release 1.41.0.

 -- Synapse Packaging team <packages@matrix.org>  Tue, 24 Aug 2021 15:31:45 +0100

matrix-synapse-py3 (1.41.0~rc1) stable; urgency=medium

  * New synapse release 1.41.0~rc1.

 -- Synapse Packaging team <packages@matrix.org>  Wed, 18 Aug 2021 15:52:00 +0100

matrix-synapse-py3 (1.40.0) stable; urgency=medium

  * New synapse release 1.40.0.

 -- Synapse Packaging team <packages@matrix.org>  Tue, 10 Aug 2021 13:50:48 +0100

matrix-synapse-py3 (1.40.0~rc3) stable; urgency=medium

  * New synapse release 1.40.0~rc3.

 -- Synapse Packaging team <packages@matrix.org>  Mon, 09 Aug 2021 13:41:08 +0100

matrix-synapse-py3 (1.40.0~rc2) stable; urgency=medium

  * New synapse release 1.40.0~rc2.

 -- Synapse Packaging team <packages@matrix.org>  Wed, 04 Aug 2021 17:08:55 +0100

matrix-synapse-py3 (1.40.0~rc1) stable; urgency=medium

  [ Richard van der Hoff ]
  * Drop backwards-compatibility code that was required to support Ubuntu Xenial.
  * Update package triggers so that the virtualenv is correctly rebuilt
    when the system python is rebuilt, on recent Python versions.

  [ Synapse Packaging team ]
  * New synapse release 1.40.0~rc1.

 -- Synapse Packaging team <packages@matrix.org>  Tue, 03 Aug 2021 11:31:49 +0100

matrix-synapse-py3 (1.39.0) stable; urgency=medium

  * New synapse release 1.39.0.

 -- Synapse Packaging team <packages@matrix.org>  Thu, 29 Jul 2021 09:59:00 +0100

matrix-synapse-py3 (1.39.0~rc3) stable; urgency=medium

  * New synapse release 1.39.0~rc3.

 -- Synapse Packaging team <packages@matrix.org>  Wed, 28 Jul 2021 13:30:58 +0100

matrix-synapse-py3 (1.38.1) stable; urgency=medium

  * New synapse release 1.38.1.

 -- Synapse Packaging team <packages@matrix.org>  Thu, 22 Jul 2021 15:37:06 +0100

matrix-synapse-py3 (1.39.0~rc1) stable; urgency=medium

  * New synapse release 1.39.0rc1.

 -- Synapse Packaging team <packages@matrix.org>  Tue, 20 Jul 2021 14:28:34 +0100

matrix-synapse-py3 (1.38.0) stable; urgency=medium

  * New synapse release 1.38.0.

 -- Synapse Packaging team <packages@matrix.org>  Tue, 13 Jul 2021 13:20:56 +0100

matrix-synapse-py3 (1.38.0rc3) prerelease; urgency=medium

  [ Erik Johnston ]
  * Add synapse_review_recent_signups script

  [ Synapse Packaging team ]
  * New synapse release 1.38.0rc3.

 -- Synapse Packaging team <packages@matrix.org>  Tue, 13 Jul 2021 11:53:56 +0100

matrix-synapse-py3 (1.37.1) stable; urgency=medium

  * New synapse release 1.37.1.

 -- Synapse Packaging team <packages@matrix.org>  Wed, 30 Jun 2021 12:24:06 +0100

matrix-synapse-py3 (1.37.0) stable; urgency=medium

  * New synapse release 1.37.0.

 -- Synapse Packaging team <packages@matrix.org>  Tue, 29 Jun 2021 10:15:25 +0100

matrix-synapse-py3 (1.36.0) stable; urgency=medium

  * New synapse release 1.36.0.

 -- Synapse Packaging team <packages@matrix.org>  Tue, 15 Jun 2021 15:41:53 +0100

matrix-synapse-py3 (1.35.1) stable; urgency=medium

  * New synapse release 1.35.1.

 -- Synapse Packaging team <packages@matrix.org>  Thu, 03 Jun 2021 08:11:29 -0400

matrix-synapse-py3 (1.35.0) stable; urgency=medium

  * New synapse release 1.35.0.

 -- Synapse Packaging team <packages@matrix.org>  Tue, 01 Jun 2021 13:23:35 +0100

matrix-synapse-py3 (1.34.0) stable; urgency=medium

  * New synapse release 1.34.0.

 -- Synapse Packaging team <packages@matrix.org>  Mon, 17 May 2021 11:34:18 +0100

matrix-synapse-py3 (1.33.2) stable; urgency=medium

  * New synapse release 1.33.2.

 -- Synapse Packaging team <packages@matrix.org>  Tue, 11 May 2021 11:17:59 +0100

matrix-synapse-py3 (1.33.1) stable; urgency=medium

  * New synapse release 1.33.1.

 -- Synapse Packaging team <packages@matrix.org>  Thu, 06 May 2021 14:06:33 +0100

matrix-synapse-py3 (1.33.0) stable; urgency=medium

  * New synapse release 1.33.0.

 -- Synapse Packaging team <packages@matrix.org>  Wed, 05 May 2021 14:15:27 +0100

matrix-synapse-py3 (1.32.2) stable; urgency=medium

  * New synapse release 1.32.2.

 -- Synapse Packaging team <packages@matrix.org>  Wed, 22 Apr 2021 12:43:52 +0100

matrix-synapse-py3 (1.32.1) stable; urgency=medium

  * New synapse release 1.32.1.

 -- Synapse Packaging team <packages@matrix.org>  Wed, 21 Apr 2021 14:00:55 +0100

matrix-synapse-py3 (1.32.0) stable; urgency=medium

  [ Dan Callahan ]
  * Skip tests when DEB_BUILD_OPTIONS contains "nocheck".

  [ Synapse Packaging team ]
  * New synapse release 1.32.0.

 -- Synapse Packaging team <packages@matrix.org>  Tue, 20 Apr 2021 14:28:39 +0100

matrix-synapse-py3 (1.31.0) stable; urgency=medium

  * New synapse release 1.31.0.

 -- Synapse Packaging team <packages@matrix.org>  Tue, 06 Apr 2021 13:08:29 +0100

matrix-synapse-py3 (1.30.1) stable; urgency=medium

  * New synapse release 1.30.1.

 -- Synapse Packaging team <packages@matrix.org>  Fri, 26 Mar 2021 12:01:28 +0000

matrix-synapse-py3 (1.30.0) stable; urgency=medium

  * New synapse release 1.30.0.

 -- Synapse Packaging team <packages@matrix.org>  Mon, 22 Mar 2021 13:15:34 +0000

matrix-synapse-py3 (1.29.0) stable; urgency=medium

  [ Jonathan de Jong ]
  * Remove the python -B flag (don't generate bytecode) in scripts and documentation.

  [ Synapse Packaging team ]
  * New synapse release 1.29.0.

 -- Synapse Packaging team <packages@matrix.org>  Mon, 08 Mar 2021 13:51:50 +0000

matrix-synapse-py3 (1.28.0) stable; urgency=medium

  * New synapse release 1.28.0.

 -- Synapse Packaging team <packages@matrix.org>  Thu, 25 Feb 2021 10:21:57 +0000

matrix-synapse-py3 (1.27.0) stable; urgency=medium

  [ Dan Callahan ]
  * Fix build on Ubuntu 16.04 LTS (Xenial).

  [ Synapse Packaging team ]
  * New synapse release 1.27.0.

 -- Synapse Packaging team <packages@matrix.org>  Tue, 16 Feb 2021 13:11:28 +0000

matrix-synapse-py3 (1.26.0) stable; urgency=medium

  [ Richard van der Hoff ]
  * Remove dependency on `python3-distutils`.

  [ Synapse Packaging team ]
  * New synapse release 1.26.0.

 -- Synapse Packaging team <packages@matrix.org>  Wed, 27 Jan 2021 12:43:35 -0500

matrix-synapse-py3 (1.25.0) stable; urgency=medium

  [ Dan Callahan ]
  * Update dependencies to account for the removal of the transitional
    dh-systemd package from Debian Bullseye.

  [ Synapse Packaging team ]
  * New synapse release 1.25.0.

 -- Synapse Packaging team <packages@matrix.org>  Wed, 13 Jan 2021 10:14:55 +0000

matrix-synapse-py3 (1.24.0) stable; urgency=medium

  * New synapse release 1.24.0.

 -- Synapse Packaging team <packages@matrix.org>  Wed, 09 Dec 2020 10:14:30 +0000

matrix-synapse-py3 (1.23.1) stable; urgency=medium

  * New synapse release 1.23.1.

 -- Synapse Packaging team <packages@matrix.org>  Wed, 09 Dec 2020 10:40:39 +0000

matrix-synapse-py3 (1.23.0) stable; urgency=medium

  * New synapse release 1.23.0.

 -- Synapse Packaging team <packages@matrix.org>  Wed, 18 Nov 2020 11:41:28 +0000

matrix-synapse-py3 (1.22.1) stable; urgency=medium

  * New synapse release 1.22.1.

 -- Synapse Packaging team <packages@matrix.org>  Fri, 30 Oct 2020 15:25:37 +0000

matrix-synapse-py3 (1.22.0) stable; urgency=medium

  * New synapse release 1.22.0.

 -- Synapse Packaging team <packages@matrix.org>  Tue, 27 Oct 2020 12:07:12 +0000

matrix-synapse-py3 (1.21.2) stable; urgency=medium

  [ Synapse Packaging team ]
  * New synapse release 1.21.2.

 -- Synapse Packaging team <packages@matrix.org>  Thu, 15 Oct 2020 09:23:27 -0400

matrix-synapse-py3 (1.21.1) stable; urgency=medium

  [ Synapse Packaging team ]
  * New synapse release 1.21.1.

  [ Andrew Morgan ]
  * Explicitly install "test" python dependencies.

 -- Synapse Packaging team <packages@matrix.org>  Tue, 13 Oct 2020 10:24:13 +0100

matrix-synapse-py3 (1.21.0) stable; urgency=medium

  * New synapse release 1.21.0.

 -- Synapse Packaging team <packages@matrix.org>  Mon, 12 Oct 2020 15:47:44 +0100

matrix-synapse-py3 (1.20.1) stable; urgency=medium

  * New synapse release 1.20.1.

 -- Synapse Packaging team <packages@matrix.org>  Thu, 24 Sep 2020 16:25:22 +0100

matrix-synapse-py3 (1.20.0) stable; urgency=medium

  [ Synapse Packaging team ]
  * New synapse release 1.20.0.

  [ Dexter Chua ]
  * Use Type=notify in systemd service

 -- Synapse Packaging team <packages@matrix.org>  Tue, 22 Sep 2020 15:19:32 +0100

matrix-synapse-py3 (1.19.3) stable; urgency=medium

  * New synapse release 1.19.3.

 -- Synapse Packaging team <packages@matrix.org>  Fri, 18 Sep 2020 14:59:30 +0100

matrix-synapse-py3 (1.19.2) stable; urgency=medium

  * New synapse release 1.19.2.

 -- Synapse Packaging team <packages@matrix.org>  Wed, 16 Sep 2020 12:50:30 +0100

matrix-synapse-py3 (1.19.1) stable; urgency=medium

  * New synapse release 1.19.1.

 -- Synapse Packaging team <packages@matrix.org>  Thu, 27 Aug 2020 10:50:19 +0100

matrix-synapse-py3 (1.19.0) stable; urgency=medium

  [ Synapse Packaging team ]
  * New synapse release 1.19.0.

  [ Aaron Raimist ]
  * Fix outdated documentation for SYNAPSE_CACHE_FACTOR

 -- Synapse Packaging team <packages@matrix.org>  Mon, 17 Aug 2020 14:06:42 +0100

matrix-synapse-py3 (1.18.0) stable; urgency=medium

  * New synapse release 1.18.0.

 -- Synapse Packaging team <packages@matrix.org>  Thu, 30 Jul 2020 10:55:53 +0100

matrix-synapse-py3 (1.17.0) stable; urgency=medium

  * New synapse release 1.17.0.

 -- Synapse Packaging team <packages@matrix.org>  Mon, 13 Jul 2020 10:20:31 +0100

matrix-synapse-py3 (1.16.1) stable; urgency=medium

  * New synapse release 1.16.1.

 -- Synapse Packaging team <packages@matrix.org>  Fri, 10 Jul 2020 12:09:24 +0100

matrix-synapse-py3 (1.17.0rc1) stable; urgency=medium

  * New synapse release 1.17.0rc1.

 -- Synapse Packaging team <packages@matrix.org>  Thu, 09 Jul 2020 16:53:12 +0100

matrix-synapse-py3 (1.16.0) stable; urgency=medium

  * New synapse release 1.16.0.

 -- Synapse Packaging team <packages@matrix.org>  Wed, 08 Jul 2020 11:03:48 +0100

matrix-synapse-py3 (1.15.2) stable; urgency=medium

  * New synapse release 1.15.2.

 -- Synapse Packaging team <packages@matrix.org>  Thu, 02 Jul 2020 10:34:00 -0400

matrix-synapse-py3 (1.15.1) stable; urgency=medium

  * New synapse release 1.15.1.

 -- Synapse Packaging team <packages@matrix.org>  Tue, 16 Jun 2020 10:27:50 +0100

matrix-synapse-py3 (1.15.0) stable; urgency=medium

  * New synapse release 1.15.0.

 -- Synapse Packaging team <packages@matrix.org>  Thu, 11 Jun 2020 13:27:06 +0100

matrix-synapse-py3 (1.14.0) stable; urgency=medium

  * New synapse release 1.14.0.

 -- Synapse Packaging team <packages@matrix.org>  Thu, 28 May 2020 10:37:27 +0000

matrix-synapse-py3 (1.13.0) stable; urgency=medium

  [ Patrick Cloke ]
  * Add information about .well-known files to Debian installation scripts.

  [ Synapse Packaging team ]
  * New synapse release 1.13.0.

 -- Synapse Packaging team <packages@matrix.org>  Tue, 19 May 2020 09:16:56 -0400

matrix-synapse-py3 (1.12.4) stable; urgency=medium

  * New synapse release 1.12.4.

 -- Synapse Packaging team <packages@matrix.org>  Thu, 23 Apr 2020 10:58:14 -0400

matrix-synapse-py3 (1.12.3) stable; urgency=medium

  [ Richard van der Hoff ]
  * Update the Debian build scripts to handle the new installation paths
   for the support libraries introduced by Pillow 7.1.1.

  [ Synapse Packaging team ]
  * New synapse release 1.12.3.

 -- Synapse Packaging team <packages@matrix.org>  Fri, 03 Apr 2020 10:55:03 +0100

matrix-synapse-py3 (1.12.2) stable; urgency=medium

  * New synapse release 1.12.2.

 -- Synapse Packaging team <packages@matrix.org>  Mon, 02 Apr 2020 19:02:17 +0000

matrix-synapse-py3 (1.12.1) stable; urgency=medium

  * New synapse release 1.12.1.

 -- Synapse Packaging team <packages@matrix.org>  Mon, 02 Apr 2020 11:30:47 +0000

matrix-synapse-py3 (1.12.0) stable; urgency=medium

  * New synapse release 1.12.0.

 -- Synapse Packaging team <packages@matrix.org>  Mon, 23 Mar 2020 12:13:03 +0000

matrix-synapse-py3 (1.11.1) stable; urgency=medium

  * New synapse release 1.11.1.

 -- Synapse Packaging team <packages@matrix.org>  Tue, 03 Mar 2020 15:01:22 +0000

matrix-synapse-py3 (1.11.0) stable; urgency=medium

  * New synapse release 1.11.0.

 -- Synapse Packaging team <packages@matrix.org>  Fri, 21 Feb 2020 08:54:34 +0000

matrix-synapse-py3 (1.10.1) stable; urgency=medium

  * New synapse release 1.10.1.

 -- Synapse Packaging team <packages@matrix.org>  Mon, 17 Feb 2020 16:27:28 +0000

matrix-synapse-py3 (1.10.0) stable; urgency=medium

  * New synapse release 1.10.0.

 -- Synapse Packaging team <packages@matrix.org>  Wed, 12 Feb 2020 12:18:54 +0000

matrix-synapse-py3 (1.9.1) stable; urgency=medium

  * New synapse release 1.9.1.

 -- Synapse Packaging team <packages@matrix.org>  Tue, 28 Jan 2020 13:09:23 +0000

matrix-synapse-py3 (1.9.0) stable; urgency=medium

  * New synapse release 1.9.0.

 -- Synapse Packaging team <packages@matrix.org>  Thu, 23 Jan 2020 12:56:31 +0000

matrix-synapse-py3 (1.8.0) stable; urgency=medium

  [ Richard van der Hoff ]
  * Automate generation of the default log configuration file.

  [ Synapse Packaging team ]
  * New synapse release 1.8.0.

 -- Synapse Packaging team <packages@matrix.org>  Thu, 09 Jan 2020 11:39:27 +0000

matrix-synapse-py3 (1.7.3) stable; urgency=medium

  * New synapse release 1.7.3.

 -- Synapse Packaging team <packages@matrix.org>  Tue, 31 Dec 2019 10:45:04 +0000

matrix-synapse-py3 (1.7.2) stable; urgency=medium

  * New synapse release 1.7.2.

 -- Synapse Packaging team <packages@matrix.org>  Fri, 20 Dec 2019 10:56:50 +0000

matrix-synapse-py3 (1.7.1) stable; urgency=medium

  * New synapse release 1.7.1.

 -- Synapse Packaging team <packages@matrix.org>  Wed, 18 Dec 2019 09:37:59 +0000

matrix-synapse-py3 (1.7.0) stable; urgency=medium

  * New synapse release 1.7.0.

 -- Synapse Packaging team <packages@matrix.org>  Fri, 13 Dec 2019 10:19:38 +0000

matrix-synapse-py3 (1.6.1) stable; urgency=medium

  * New synapse release 1.6.1.

 -- Synapse Packaging team <packages@matrix.org>  Thu, 28 Nov 2019 11:10:40 +0000

matrix-synapse-py3 (1.6.0) stable; urgency=medium

  * New synapse release 1.6.0.

 -- Synapse Packaging team <packages@matrix.org>  Tue, 26 Nov 2019 12:15:40 +0000

matrix-synapse-py3 (1.5.1) stable; urgency=medium

  * New synapse release 1.5.1.

 -- Synapse Packaging team <packages@matrix.org>  Wed, 06 Nov 2019 10:02:14 +0000

matrix-synapse-py3 (1.5.0) stable; urgency=medium

  * New synapse release 1.5.0.

 -- Synapse Packaging team <packages@matrix.org>  Tue, 29 Oct 2019 14:28:41 +0000

matrix-synapse-py3 (1.4.1) stable; urgency=medium

  * New synapse release 1.4.1.

 -- Synapse Packaging team <packages@matrix.org>  Fri, 18 Oct 2019 10:13:27 +0100

matrix-synapse-py3 (1.4.0) stable; urgency=medium

  * New synapse release 1.4.0.

 -- Synapse Packaging team <packages@matrix.org>  Thu, 03 Oct 2019 13:22:25 +0100

matrix-synapse-py3 (1.3.1) stable; urgency=medium

  * New synapse release 1.3.1.

 -- Synapse Packaging team <packages@matrix.org>  Sat, 17 Aug 2019 09:15:49 +0100

matrix-synapse-py3 (1.3.0) stable; urgency=medium

  [ Andrew Morgan ]
  * Remove libsqlite3-dev from required build dependencies.

  [ Synapse Packaging team ]
  * New synapse release 1.3.0.

 -- Synapse Packaging team <packages@matrix.org>  Thu, 15 Aug 2019 12:04:23 +0100

matrix-synapse-py3 (1.2.0) stable; urgency=medium

  [ Amber Brown ]
  * Update logging config defaults to match API changes in Synapse.

  [ Richard van der Hoff ]
  * Add Recommends and Depends for some libraries which you probably want.

  [ Synapse Packaging team ]
  * New synapse release 1.2.0.

 -- Synapse Packaging team <packages@matrix.org>  Thu, 25 Jul 2019 14:10:07 +0100

matrix-synapse-py3 (1.1.0) stable; urgency=medium

  [ Silke Hofstra ]
  * Include systemd-python to allow logging to the systemd journal.

  [ Synapse Packaging team ]
  * New synapse release 1.1.0.

 -- Synapse Packaging team <packages@matrix.org>  Thu, 04 Jul 2019 11:43:41 +0100

matrix-synapse-py3 (1.0.0) stable; urgency=medium

  * New synapse release 1.0.0.

 -- Synapse Packaging team <packages@matrix.org>  Tue, 11 Jun 2019 17:09:53 +0100

matrix-synapse-py3 (0.99.5.2) stable; urgency=medium

  * New synapse release 0.99.5.2.

 -- Synapse Packaging team <packages@matrix.org>  Thu, 30 May 2019 16:28:07 +0100

matrix-synapse-py3 (0.99.5.1) stable; urgency=medium

  * New synapse release 0.99.5.1.

 -- Synapse Packaging team <packages@matrix.org>  Wed, 22 May 2019 16:22:24 +0000

matrix-synapse-py3 (0.99.4) stable; urgency=medium

  [ Christoph Müller ]
  * Configure the systemd units to have a log identifier of `matrix-synapse`

  [ Synapse Packaging team ]
  * New synapse release 0.99.4.

 -- Synapse Packaging team <packages@matrix.org>  Wed, 15 May 2019 13:58:08 +0100

matrix-synapse-py3 (0.99.3.2) stable; urgency=medium

  * New synapse release 0.99.3.2.

 -- Synapse Packaging team <packages@matrix.org>  Fri, 03 May 2019 18:56:20 +0100

matrix-synapse-py3 (0.99.3.1) stable; urgency=medium

  * New synapse release 0.99.3.1.

 -- Synapse Packaging team <packages@matrix.org>  Fri, 03 May 2019 16:02:43 +0100

matrix-synapse-py3 (0.99.3) stable; urgency=medium

  [ Richard van der Hoff ]
  * Fix warning during preconfiguration. (Fixes: #4819)

  [ Synapse Packaging team ]
  * New synapse release 0.99.3.

 -- Synapse Packaging team <packages@matrix.org>  Mon, 01 Apr 2019 12:48:21 +0000

matrix-synapse-py3 (0.99.2) stable; urgency=medium

  * Fix overwriting of config settings on upgrade.
  * New synapse release 0.99.2.

 -- Synapse Packaging team <packages@matrix.org>  Fri, 01 Mar 2019 10:55:08 +0000

matrix-synapse-py3 (0.99.1.1) stable; urgency=medium

  * New synapse release 0.99.1.1

 -- Synapse Packaging team <packages@matrix.org>  Thu, 14 Feb 2019 17:19:44 +0000

matrix-synapse-py3 (0.99.1) stable; urgency=medium

  [ Damjan Georgievski ]
  * Added ExecReload= in service unit file to send a HUP signal

  [ Synapse Packaging team ]
  * New synapse release 0.99.1

 -- Synapse Packaging team <packages@matrix.org>  Thu, 14 Feb 2019 14:12:26 +0000

matrix-synapse-py3 (0.99.0) stable; urgency=medium

  * New synapse release 0.99.0

 -- Synapse Packaging team <packages@matrix.org>  Tue, 5 Feb 2019 18:25:00 +0000

matrix-synapse-py3 (0.34.1.1++1) stable; urgency=medium

  * Update conflicts specifications to allow smoother transition from matrix-synapse.

 -- Synapse Packaging team <packages@matrix.org>  Sat, 12 Jan 2019 12:58:35 +0000

matrix-synapse-py3 (0.34.1.1) stable; urgency=high

  * New synapse release 0.34.1.1

 -- Synapse Packaging team <packages@matrix.org>  Thu, 10 Jan 2019 15:04:52 +0000

matrix-synapse-py3 (0.34.1+1) stable; urgency=medium

  * Remove 'Breaks: matrix-synapse-ldap3'. (matrix-synapse-py3 includes
    the matrix-synapse-ldap3 python files, which makes the
    matrix-synapse-ldap3 debian package redundant but not broken.

 -- Synapse Packaging team <packages@matrix.org>  Wed, 09 Jan 2019 15:30:00 +0000

matrix-synapse-py3 (0.34.1) stable; urgency=medium

  * New synapse release 0.34.1.
  * Update Conflicts specifications to allow installation alongside our
    matrix-synapse transitional package.

 -- Synapse Packaging team <packages@matrix.org>  Wed, 09 Jan 2019 14:52:24 +0000

matrix-synapse-py3 (0.34.0) stable; urgency=medium

  * New synapse release 0.34.0.
  * Synapse is now installed into a Python 3 virtual environment with
    up-to-date dependencies.
  * The matrix-synapse service will now be restarted when the package is
    upgraded.
    (Fixes https://github.com/matrix-org/package-synapse-debian/issues/18)

 -- Synapse packaging team <packages@matrix.org>  Wed, 19 Dec 2018 14:00:00 +0000

matrix-synapse (0.33.9-1matrix1) stretch; urgency=medium

  [ Erik Johnston ]
  * Remove dependency on python-pydenticon

  [ Richard van der Hoff ]
  * New upstream version 0.33.9
  * Refresh patches for 0.33.9

 -- Richard van der Hoff <richard@matrix.org>  Tue, 20 Nov 2018 10:26:05 +0000

matrix-synapse (0.33.8-1) stretch; urgency=medium

  * New upstream version 0.33.8

 -- Erik Johnston <erik@matrix.org>  Thu, 01 Nov 2018 14:33:26 +0000

matrix-synapse (0.33.7-1matrix1) stretch; urgency=medium

  * New upstream version 0.33.7

 -- Richard van der Hoff <richard@matrix.org>  Thu, 18 Oct 2018 16:18:26 +0100

matrix-synapse (0.33.6-1matrix1) stretch; urgency=medium

  * Imported Upstream version 0.33.6
  * Remove redundant explicit dep on python-bcrypt
  * Run the tests during build
  * Add dependency on python-attr 16.0
  * Refresh patches for 0.33.6

 -- Richard van der Hoff <richard@matrix.org>  Thu, 04 Oct 2018 14:40:29 +0100

matrix-synapse (0.33.5.1-1matrix1) stretch; urgency=medium

  * Imported Upstream version 0.33.5.1

 -- Richard van der Hoff <richard@matrix.org>  Mon, 24 Sep 2018 18:20:51 +0100

matrix-synapse (0.33.5-1matrix1) stretch; urgency=medium

  * Imported Upstream version 0.33.5

 -- Richard van der Hoff <richard@matrix.org>  Mon, 24 Sep 2018 16:06:23 +0100

matrix-synapse (0.33.4-1mx1) stretch; urgency=medium

  * Imported Upstream version 0.33.4
  * Avoid telling people to install packages with pip
    (fixes https://github.com/matrix-org/synapse/issues/3743)

 -- Richard van der Hoff <richard@matrix.org>  Fri, 07 Sep 2018 14:06:17 +0100

matrix-synapse (0.33.3.1-1mx1) stretch; urgency=critical

  [ Richard van der Hoff ]
  * Imported Upstream version 0.33.3.1

 -- Richard van der Hoff <richard@matrix.org>  Thu, 06 Sep 2018 11:20:37 +0100

matrix-synapse (0.33.3-2) stretch; urgency=medium

  * We now require python-twisted 17.1.0 or later
  * Add recommendations for python-psycopg2 and python-lxml

 -- Richard van der Hoff <richard@matrix.org>  Thu, 23 Aug 2018 19:04:08 +0100

matrix-synapse (0.33.3-1) jessie; urgency=medium

  * New upstream version 0.33.3

 -- Richard van der Hoff <richard@matrix.org>  Wed, 22 Aug 2018 14:50:30 +0100

matrix-synapse (0.33.2-1) jessie; urgency=medium

  * New upstream version 0.33.2

 -- Richard van der Hoff <richard@matrix.org>  Thu, 09 Aug 2018 15:40:42 +0100

matrix-synapse (0.33.1-1) jessie; urgency=medium

  * New upstream version 0.33.1

 -- Erik Johnston <erik@matrix.org>  Thu, 02 Aug 2018 15:52:19 +0100

matrix-synapse (0.33.0-1) jessie; urgency=medium

  * New upstream version 0.33.0

 -- Richard van der Hoff <richard@matrix.org>  Thu, 19 Jul 2018 13:38:41 +0100

matrix-synapse (0.32.1-1) jessie; urgency=medium

  * New upstream version 0.32.1

 -- Richard van der Hoff <richard@matrix.org>  Fri, 06 Jul 2018 17:16:29 +0100

matrix-synapse (0.32.0-1) jessie; urgency=medium

  * New upstream version 0.32.0

 -- Erik Johnston <erik@matrix.org>  Fri, 06 Jul 2018 15:34:06 +0100

matrix-synapse (0.31.2-1) jessie; urgency=high

  * New upstream version 0.31.2

 -- Richard van der Hoff <richard@matrix.org>  Thu, 14 Jun 2018 16:49:07 +0100

matrix-synapse (0.31.1-1) jessie; urgency=medium

  * New upstream version 0.31.1
  * Require python-prometheus-client >= 0.0.14

 -- Richard van der Hoff <richard@matrix.org>  Fri, 08 Jun 2018 16:11:55 +0100

matrix-synapse (0.31.0-1) jessie; urgency=medium

  * New upstream version 0.31.0

 -- Richard van der Hoff <richard@matrix.org>  Wed, 06 Jun 2018 17:23:10 +0100

matrix-synapse (0.30.0-1) jessie; urgency=medium

  [ Michael Kaye ]
  * update homeserver.yaml to be somewhat more modern.

  [ Erik Johnston ]
  * New upstream version 0.30.0

 -- Erik Johnston <erik@matrix.org>  Thu, 24 May 2018 16:43:16 +0100

matrix-synapse (0.29.0-1) jessie; urgency=medium

  * New upstream version 0.29.0

 -- Erik Johnston <erik@matrix.org>  Wed, 16 May 2018 17:43:06 +0100

matrix-synapse (0.28.1-1) jessie; urgency=medium

  * New upstream version 0.28.1

 -- Erik Johnston <erik@matrix.org>  Tue, 01 May 2018 19:21:39 +0100

matrix-synapse (0.28.0-1) jessie; urgency=medium

  * New upstream 0.28.0

 -- Erik Johnston <erik@matrix.org>  Fri, 27 Apr 2018 13:15:49 +0100

matrix-synapse (0.27.4-1) jessie; urgency=medium

  * Bump canonicaljson version
  * New upstream 0.27.4

 -- Erik Johnston <erik@matrix.org>  Fri, 13 Apr 2018 13:37:47 +0100

matrix-synapse (0.27.3-1) jessie; urgency=medium

  * Report stats should default to off
  * Refresh patches
  * New upstream 0.27.3

 -- Erik Johnston <erik@matrix.org>  Wed, 11 Apr 2018 11:43:47 +0100

matrix-synapse (0.27.2-1) jessie; urgency=medium

  * New upstream version 0.27.2

 -- Erik Johnston <erik@matrix.org>  Mon, 26 Mar 2018 16:41:57 +0100

matrix-synapse (0.27.1-1) jessie; urgency=medium

  * New upstream version 0.27.1

 -- Erik Johnston <erik@matrix.org>  Mon, 26 Mar 2018 16:22:03 +0100

matrix-synapse (0.27.0-2) jessie; urgency=medium

  * Fix bcrypt dependency

 -- Erik Johnston <erik@matrix.org>  Mon, 26 Mar 2018 16:00:26 +0100

matrix-synapse (0.27.0-1) jessie; urgency=medium

  * New upstream version 0.27.0

 -- Erik Johnston <erik@matrix.org>  Mon, 26 Mar 2018 15:07:52 +0100

matrix-synapse (0.26.1-1) jessie; urgency=medium

  * Ignore RC
  * New upstream version 0.26.1

 -- Erik Johnston <erik@matrix.org>  Fri, 16 Mar 2018 00:40:08 +0000

matrix-synapse (0.26.0-1) jessie; urgency=medium

  [ Richard van der Hoff ]
  * Remove `level` for `file` log handler

  [ Erik Johnston ]

 -- Erik Johnston <erik@matrix.org>  Fri, 05 Jan 2018 11:21:26 +0000

matrix-synapse (0.25.1-1) jessie; urgency=medium

  * New upstream version 0.25.1

 -- Erik Johnston <erik@matrix.org>  Mon, 20 Nov 2017 10:05:37 +0000

matrix-synapse (0.25.0-1) jessie; urgency=medium

  * New upstream version 0.25.0

 -- Erik Johnston <erik@matrix.org>  Wed, 15 Nov 2017 11:36:32 +0000

matrix-synapse (0.24.1-1) jessie; urgency=medium

  * New upstream version 0.24.1

 -- Erik Johnston <erik@matrix.org>  Tue, 24 Oct 2017 15:05:03 +0100

matrix-synapse (0.24.0-1) jessie; urgency=medium

  * New upstream version 0.24.0

 -- Erik Johnston <erik@matrix.org>  Mon, 23 Oct 2017 14:11:46 +0100

matrix-synapse (0.23.1-1) xenial; urgency=medium

  * Imported upstream version 0.23.1

 -- Erik Johnston <erikj@matrix.org>  Thu, 05 Oct 2017 15:28:25 +0100

matrix-synapse (0.23.0-1) jessie; urgency=medium

  * Fix patch after refactor
  * Add patch to remove requirement on affinity package
  * refresh webclient patch

 -- Erik Johnston <erikj@matrix.org>  Mon, 02 Oct 2017 15:34:57 +0100

matrix-synapse (0.22.1-1) jessie; urgency=medium

  * Imported Upstream version 0.22.1

 -- Erik Johnston <erikj@matrix.org>  Thu, 06 Jul 2017 18:14:13 +0100

matrix-synapse (0.22.0-1) jessie; urgency=medium

  * Imported upstream version 0.22.0

 -- Erik Johnston <erikj@matrix.org>  Thu, 06 Jul 2017 10:47:45 +0100

matrix-synapse (0.21.1-1) jessie; urgency=medium

  * Imported upstream version 0.21.1

 -- Erik Johnston <erikj@matrix.org>  Thu, 15 Jun 2017 13:31:13 +0100

matrix-synapse (0.21.0-1) jessie; urgency=medium

  * Imported upstream version 0.21.0
  * Update patches

 -- Erik Johnston <erikj@matrix.org>  Thu, 18 May 2017 14:16:54 +0100

matrix-synapse (0.20.0-2) jessie; urgency=medium

  * Depend on python-jsonschema

 -- Erik Johnston <erikj@matrix.org>  Wed, 12 Apr 2017 10:41:46 +0100

matrix-synapse (0.20.0-1) jessie; urgency=medium

  * Imported upstream version 0.20.0

 -- Erik Johnston <erikj@matrix.org>  Tue, 11 Apr 2017 12:58:26 +0100

matrix-synapse (0.19.3-1) jessie; urgency=medium

  * Imported upstream version 0.19.3

 -- Erik Johnston <erikj@matrix.org>  Tue, 21 Mar 2017 13:45:41 +0000

matrix-synapse (0.19.2-1) jessie; urgency=medium

  [ Sunil Mohan Adapa ]
  * Bump standards version to 3.9.8
  * Add debian/copyright file
  * Don't ignore errors in debian/config
  * Reformat depenedencies in debian/control
  * Internationalize strings in template file
  * Update package description
  * Add lsb-base as dependency
  * Update questions for debconf style
  * Add man pages for all binaries

  [ Erik Johnston ]
  * Imported upstream version 0.19.2

 -- Erik Johnston <erikj@matrix.org>  Tue, 21 Feb 2017 13:55:00 +0000

matrix-synapse (0.19.1-1) jessie; urgency=medium

  * Imported upstream version 0.19.1

 -- Erik Johnston <erikj@matrix.org>  Thu, 09 Feb 2017 11:53:27 +0000

matrix-synapse (0.19.0-1) jessie; urgency=medium

  This build requires python-twisted 0.19.0, which may need to be installed
  from backports.

  [ Bryce Chidester ]
  * Add EnvironmentFile to the systemd service
  * Create matrix-synapse.default

  [ Erik Johnston ]
  * Imported upstream version 0.19.0

 -- Erik Johnston <erikj@matrix.org>  Sat, 04 Feb 2017 09:58:29 +0000

matrix-synapse (0.18.7-1) trusty; urgency=medium

  * Imported Upstream version 0.18.4

 -- Erik Johnston <erikj@matrix.org>  Mon, 09 Jan 2017 15:10:21 +0000

matrix-synapse (0.18.5-1) trusty; urgency=medium

  * Imported Upstream version 0.18.5

 -- Erik Johnston <erikj@matrix.org>  Fri, 16 Dec 2016 10:51:59 +0000

matrix-synapse (0.18.4-1) trusty; urgency=medium

  * Imported Upstream version 0.18.4

 -- Erik Johnston <erikj@matrix.org>  Tue, 22 Nov 2016 10:33:41 +0000

matrix-synapse (0.18.3-1) trusty; urgency=medium

  * Imported Upstream version 0.18.3
  * Remove upstreamed ldap3 patch

 -- Erik Johnston <erikj@matrix.org>  Tue, 08 Nov 2016 15:01:49 +0000

matrix-synapse (0.18.2-2) trusty; urgency=high

  * Patch ldap3 support to workaround differences in python-ldap3 0.9,
    bug allowed unauthorized logins if ldap3 0.9 was used.

 -- Erik Johnston <erikj@matrix.org>  Tue, 08 Nov 2016 13:48:09 +0000

matrix-synapse (0.18.2-1) trusty; urgency=medium

  * Imported Upstream version 0.18.2

 -- Erik Johnston <erikj@matrix.org>  Tue, 01 Nov 2016 13:30:45 +0000

matrix-synapse (0.18.1-1) trusty; urgency=medium

  * Imported Upstream version 0.18.1

 -- Erik Johnston <erikj@matrix.org>  Wed, 05 Oct 2016 14:52:53 +0100

matrix-synapse (0.18.0-1) trusty; urgency=medium

  * Imported Upstream version 0.18.0

 -- Erik Johnston <erikj@matrix.org>  Mon, 19 Sep 2016 17:38:48 +0100

matrix-synapse (0.17.3-1) trusty; urgency=medium

  * Imported Upstream version 0.17.3

 -- Erik Johnston <erikj@matrix.org>  Fri, 09 Sep 2016 11:18:18 +0100

matrix-synapse (0.17.2-1) trusty; urgency=medium

  * Imported Upstream version 0.17.2

 -- Erik Johnston <erikj@matrix.org>  Thu, 08 Sep 2016 15:37:14 +0100

matrix-synapse (0.17.1-1) trusty; urgency=medium

  * Imported Upstream version 0.17.1

 -- Erik Johnston <erikj@matrix.org>  Wed, 24 Aug 2016 15:11:29 +0100

matrix-synapse (0.17.0-1) trusty; urgency=medium

  * Imported Upstream version 0.17.0

 -- Erik Johnston <erikj@matrix.org>  Mon, 08 Aug 2016 13:56:15 +0100

matrix-synapse (0.16.1-r1-1) trusty; urgency=medium

  * Imported Upstream version 0.16.1-r1

 -- Erik Johnston <erikj@matrix.org>  Fri, 08 Jul 2016 16:47:35 +0100

matrix-synapse (0.16.1-2) trusty; urgency=critical

  * Apply security patch

 -- Erik Johnston <erikj@matrix.org>  Fri, 08 Jul 2016 11:05:27 +0100

matrix-synapse (0.16.1-1) trusty; urgency=medium

  * New upstream release

 -- Erik Johnston <erikj@matrix.org>  Tue, 21 Jun 2016 14:56:48 +0100

matrix-synapse (0.16.0-3) trusty; urgency=medium

  * Don't require strict nacl==0.3.0 requirement

 -- Erik Johnston <erikj@matrix.org>  Mon, 20 Jun 2016 13:24:22 +0100

matrix-synapse (0.16.0-2) trusty; urgency=medium

  * Also change the permissions of /etc/matrix-synapse
  * Add apt webclient instructions
  * Fix up patches
  * Update default homeserver.yaml
  * Add patch

 -- Erik Johnston <erikj@matrix.org>  Fri, 10 Jun 2016 14:06:20 +0100

matrix-synapse (0.16.0-1) trusty; urgency=medium

  [ David A Roberts ]
  * systemd

  [ Erik Johnston ]
  * Fixup postinst and matrix-synapse.service
  * Handle email optional deps
  * New upstream release

 -- Erik Johnston <erikj@matrix.org>  Thu, 09 Jun 2016 16:17:01 +0100

matrix-synapse (0.14.0-1) trusty; urgency=medium

  * Remove saml2 module requirements

 -- Erik Johnston <erikj@matrix.org>  Wed, 30 Mar 2016 14:31:17 +0100

matrix-synapse (0.13.3-1) trusty; urgency=medium

  * New upstream release

 -- Erik Johnston <erikj@matrix.org>  Thu, 11 Feb 2016 16:35:39 +0000

matrix-synapse (0.13.2-1) trusty; urgency=medium

  * New upstream release

 -- Erik Johnston <erikj@matrix.org>  Thu, 11 Feb 2016 11:01:16 +0000

matrix-synapse (0.13.0-1) trusty; urgency=medium

  * New upstream release

 -- Erik Johnston <erikj@matrix.org>  Wed, 10 Feb 2016 16:34:39 +0000

matrix-synapse (0.12.0-2) trusty; urgency=medium

  * Don't default `registerion_shared_secret` config option

 -- Erik Johnston <erikj@matrix.org>  Wed, 06 Jan 2016 16:34:02 +0000

matrix-synapse (0.12.0-1) stable; urgency=medium

  * Imported Upstream version 0.12.0

 -- Mark Haines <mark@matrix.org>  Mon, 04 Jan 2016 15:38:33 +0000

matrix-synapse (0.11.1-1) unstable; urgency=medium

  * Imported Upstream version 0.11.1

 -- Erik Johnston <erikj@matrix.org>  Fri, 20 Nov 2015 17:56:52 +0000

matrix-synapse (0.11.0-r2-1) stable; urgency=medium

  * Imported Upstream version 0.11.0-r2
  * Add gbp.conf

 -- Erik Johnston <erikj@matrix.org>  Thu, 19 Nov 2015 13:52:36 +0000

matrix-synapse (0.11.0-1) wheezy; urgency=medium

  * Fix dependencies.

 -- Erik Johnston <erikj@matrix.org>  Tue, 17 Nov 2015 16:28:06 +0000

matrix-synapse (0.11.0-0) wheezy; urgency=medium

  * New upstream release

 -- Erik Johnston <erikj@matrix.org>  Tue, 17 Nov 2015 16:03:01 +0000

matrix-synapse (0.10.0-2) wheezy; urgency=medium

  * Rebuild for wheezy.

 -- Erik Johnston <erikj@matrix.org>  Fri, 04 Sep 2015 14:21:03 +0100

matrix-synapse (0.10.0-1) trusty; urgency=medium

  * New upstream release

 -- Erik Johnston <erikj@matrix.org>  Thu, 03 Sep 2015 10:08:34 +0100

matrix-synapse (0.10.0~rc6-3) trusty; urgency=medium

  * Create log directory.

 -- Erik Johnston <erikj@matrix.org>  Wed, 02 Sep 2015 17:49:07 +0100

matrix-synapse (0.10.0~rc6-2) trusty; urgency=medium

  * Add patch to work around upstream bug in config directory handling.

 -- Erik Johnston <erikj@matrix.org>  Wed, 02 Sep 2015 17:42:42 +0100

matrix-synapse (0.10.0~rc6-1) trusty; urgency=medium

  * New upstream release

 -- Erik Johnston <erikj@matrix.org>  Wed, 02 Sep 2015 17:21:21 +0100

matrix-synapse (0.10.0~rc5-3) trusty; urgency=medium

  * Update init script to work.

 -- Erik Johnston <erikj@matrix.org>  Fri, 28 Aug 2015 10:51:56 +0100

matrix-synapse (0.10.0~rc5-2) trusty; urgency=medium

  * Fix where python files are installed.

 -- Erik Johnston <erikj@matrix.org>  Thu, 27 Aug 2015 11:55:39 +0100

matrix-synapse (0.10.0~rc5-1) trusty; urgency=medium

  * New upstream release

 -- Erik Johnston <erikj@matrix.org>  Thu, 27 Aug 2015 11:26:54 +0100

matrix-synapse (0.10.0~rc4-1) trusty; urgency=medium

  * New upstream version.

 -- Erik Johnston <erikj@matrix.org>  Thu, 27 Aug 2015 10:29:31 +0100

matrix-synapse (0.10.0~rc3-7) trusty; urgency=medium

  * Add debian/watch

 -- Erik Johnston <erikj@matrix.org>  Wed, 26 Aug 2015 17:57:08 +0100

matrix-synapse (0.10.0~rc3-6) trusty; urgency=medium

  * Deps.

 -- Erik Johnston <erikj@matrix.org>  Wed, 26 Aug 2015 17:07:13 +0100

matrix-synapse (0.10.0~rc3-5) trusty; urgency=medium

  * Deps.

 -- Erik Johnston <erikj@matrix.org>  Wed, 26 Aug 2015 16:18:02 +0100

matrix-synapse (0.10.0~rc3-4) trusty; urgency=medium

  * More deps.

 -- Erik Johnston <erikj@matrix.org>  Wed, 26 Aug 2015 14:09:27 +0100

matrix-synapse (0.10.0~rc3-3) trusty; urgency=medium

  * Update deps.

 -- Erik Johnston <erikj@matrix.org>  Wed, 26 Aug 2015 13:49:20 +0100

matrix-synapse (0.10.0~rc3-2) trusty; urgency=medium

  * Add more deps.

 -- Erik Johnston <erikj@matrix.org>  Wed, 26 Aug 2015 13:25:45 +0100

matrix-synapse (0.10.0~rc3-1) trusty; urgency=medium

  * New upstream release

 -- Erik Johnston <erikj@matrix.org>  Tue, 25 Aug 2015 17:52:33 +0100

matrix-synapse (0.9.3-1~trusty1) trusty; urgency=medium

  * Rebuild for trusty.

 -- Erik Johnston <erikj@matrix.org>  Thu, 20 Aug 2015 15:05:43 +0100

matrix-synapse (0.9.3-1) wheezy; urgency=medium

  * New upstream release
  * Create a user, "matrix-synapse", to run as
  * Log to /var/log/matrix-synapse/ directory
  * Override the way synapse looks for the angular SDK (syweb) so it finds the
    packaged one

 -- Paul "LeoNerd" Evans <paul@matrix.org>  Fri, 07 Aug 2015 15:32:12 +0100

matrix-synapse (0.9.2-2) wheezy; urgency=medium

  * Supply a default config file
  * Create directory in /var/lib
  * Use debconf to ask the user for the server name at installation time

 -- Paul "LeoNerd" Evans <paul@matrix.org>  Thu, 06 Aug 2015 15:28:00 +0100

matrix-synapse (0.9.2-1) wheezy; urgency=low

  * source package automatically created by stdeb 0.8.2

 -- Paul "LeoNerd" Evans <paul@matrix.org>  Fri, 12 Jun 2015 14:32:03 +0100<|MERGE_RESOLUTION|>--- conflicted
+++ resolved
@@ -1,17 +1,15 @@
-<<<<<<< HEAD
-matrix-synapse-py3 (1.60.0~rc2+nmu1) UNRELEASED; urgency=medium
+matrix-synapse-py3 (1.61.0~rc1+nmu1) UNRELEASED; urgency=medium
 
   * Non-maintainer upload.
   * Remove unused `jitsimeetbridge` experiment from `contrib` directory.
 
  -- Synapse Packaging team <packages@matrix.org>  Sun, 29 May 2022 14:44:45 +0100
-=======
+
 matrix-synapse-py3 (1.60.0) stable; urgency=medium
 
   * New Synapse release 1.60.0.
 
  -- Synapse Packaging team <packages@matrix.org>  Tue, 31 May 2022 13:41:22 +0100
->>>>>>> b2b5279a
 
 matrix-synapse-py3 (1.60.0~rc2) stable; urgency=medium
 
