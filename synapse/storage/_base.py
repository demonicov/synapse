# -*- coding: utf-8 -*-
# Copyright 2014, 2015 OpenMarket Ltd
#
# Licensed under the Apache License, Version 2.0 (the "License");
# you may not use this file except in compliance with the License.
# You may obtain a copy of the License at
#
#     http://www.apache.org/licenses/LICENSE-2.0
#
# Unless required by applicable law or agreed to in writing, software
# distributed under the License is distributed on an "AS IS" BASIS,
# WITHOUT WARRANTIES OR CONDITIONS OF ANY KIND, either express or implied.
# See the License for the specific language governing permissions and
# limitations under the License.
import logging

from synapse.api.errors import StoreError
from synapse.util.logutils import log_function
from synapse.util.logcontext import preserve_context_over_fn, LoggingContext
from synapse.util.lrucache import LruCache
import synapse.metrics

from util.id_generators import IdGenerator, StreamIdGenerator

from twisted.internet import defer

from collections import namedtuple, OrderedDict

import functools
import inspect
import sys
import time
import threading

DEBUG_CACHES = False

logger = logging.getLogger(__name__)

sql_logger = logging.getLogger("synapse.storage.SQL")
transaction_logger = logging.getLogger("synapse.storage.txn")
perf_logger = logging.getLogger("synapse.storage.TIME")


metrics = synapse.metrics.get_metrics_for("synapse.storage")

sql_scheduling_timer = metrics.register_distribution("schedule_time")

sql_query_timer = metrics.register_distribution("query_time", labels=["verb"])
sql_txn_timer = metrics.register_distribution("transaction_time", labels=["desc"])

caches_by_name = {}
cache_counter = metrics.register_cache(
    "cache",
    lambda: {(name,): len(caches_by_name[name]) for name in caches_by_name.keys()},
    labels=["name"],
)


class Cache(object):

    def __init__(self, name, max_entries=1000, keylen=1, lru=True):
        if lru:
            self.cache = LruCache(max_size=max_entries)
            self.max_entries = None
        else:
            self.cache = OrderedDict()
            self.max_entries = max_entries

        self.name = name
        self.keylen = keylen
        self.sequence = 0
        self.thread = None
        caches_by_name[name] = self.cache

    def check_thread(self):
        expected_thread = self.thread
        if expected_thread is None:
            self.thread = threading.current_thread()
        else:
            if expected_thread is not threading.current_thread():
                raise ValueError(
                    "Cache objects can only be accessed from the main thread"
                )

    def get(self, *keyargs):
        if len(keyargs) != self.keylen:
            raise ValueError("Expected a key to have %d items", self.keylen)

        if keyargs in self.cache:
            cache_counter.inc_hits(self.name)
            return self.cache[keyargs]

        cache_counter.inc_misses(self.name)
        raise KeyError()

    def update(self, sequence, *args):
        self.check_thread()
        if self.sequence == sequence:
            # Only update the cache if the caches sequence number matches the
            # number that the cache had before the SELECT was started (SYN-369)
            self.prefill(*args)

    def prefill(self, *args):  # because I can't  *keyargs, value
        keyargs = args[:-1]
        value = args[-1]

        if len(keyargs) != self.keylen:
            raise ValueError("Expected a key to have %d items", self.keylen)

        if self.max_entries is not None:
            while len(self.cache) >= self.max_entries:
                self.cache.popitem(last=False)

        self.cache[keyargs] = value

    def invalidate(self, *keyargs):
        self.check_thread()
        if len(keyargs) != self.keylen:
            raise ValueError("Expected a key to have %d items", self.keylen)
        # Increment the sequence number so that any SELECT statements that
        # raced with the INSERT don't update the cache (SYN-369)
        self.sequence += 1
        self.cache.pop(keyargs, None)

    def invalidate_all(self):
        self.check_thread()
        self.sequence += 1
        self.cache.clear()


class CacheDescriptor(object):
    """ A method decorator that applies a memoizing cache around the function.

    The function is presumed to take zero or more arguments, which are used in
    a tuple as the key for the cache. Hits are served directly from the cache;
    misses use the function body to generate the value.

    The wrapped function has an additional member, a callable called
    "invalidate". This can be used to remove individual entries from the cache.

    The wrapped function has another additional callable, called "prefill",
    which can be used to insert values into the cache specifically, without
    calling the calculation function.
    """
<<<<<<< HEAD
    def __init__(self, orig, max_entries=1000, num_args=1, lru=False,
                 inlineCallbacks=False):
=======
    def __init__(self, orig, max_entries=1000, num_args=1, lru=True):
>>>>>>> 1e62a3d3
        self.orig = orig

        if inlineCallbacks:
            self.function_to_call = defer.inlineCallbacks(orig)
        else:
            self.function_to_call = orig

        self.max_entries = max_entries
        self.num_args = num_args
        self.lru = lru

        self.arg_names = inspect.getargspec(orig).args[1:num_args+1]

        if len(self.arg_names) < self.num_args:
            raise Exception(
                "Not enough explicit positional arguments to key off of for %r."
                " (@cached cannot key off of *args or **kwars)"
                % (orig.__name__,)
            )

    def __get__(self, obj, objtype=None):
        cache = Cache(
            name=self.orig.__name__,
            max_entries=self.max_entries,
            keylen=self.num_args,
            lru=self.lru,
        )

        @functools.wraps(self.orig)
        @defer.inlineCallbacks
        def wrapped(*args, **kwargs):
            arg_dict = inspect.getcallargs(self.orig, obj, *args, **kwargs)
            keyargs = [arg_dict[arg_nm] for arg_nm in self.arg_names]
            try:
                cached_result = cache.get(*keyargs)
                if DEBUG_CACHES:
                    actual_result = yield self.function_to_call(obj, *args, **kwargs)
                    if actual_result != cached_result:
                        logger.error(
                            "Stale cache entry %s%r: cached: %r, actual %r",
                            self.orig.__name__, keyargs,
                            cached_result, actual_result,
                        )
                        raise ValueError("Stale cache entry")
                defer.returnValue(cached_result)
            except KeyError:
                # Get the sequence number of the cache before reading from the
                # database so that we can tell if the cache is invalidated
                # while the SELECT is executing (SYN-369)
                sequence = cache.sequence

                ret = yield self.function_to_call(obj, *args, **kwargs)

                cache.update(sequence, *(keyargs + [ret]))

                defer.returnValue(ret)

        wrapped.invalidate = cache.invalidate
        wrapped.invalidate_all = cache.invalidate_all
        wrapped.prefill = cache.prefill

        obj.__dict__[self.orig.__name__] = wrapped

        return wrapped


def cached(max_entries=1000, num_args=1, lru=True):
    return lambda orig: CacheDescriptor(
        orig,
        max_entries=max_entries,
        num_args=num_args,
        lru=lru
    )


def cachedInlineCallbacks(max_entries=1000, num_args=1, lru=False):
    return lambda orig: CacheDescriptor(
        orig,
        max_entries=max_entries,
        num_args=num_args,
        lru=lru,
        inlineCallbacks=True,
    )


class LoggingTransaction(object):
    """An object that almost-transparently proxies for the 'txn' object
    passed to the constructor. Adds logging and metrics to the .execute()
    method."""
    __slots__ = ["txn", "name", "database_engine", "after_callbacks"]

    def __init__(self, txn, name, database_engine, after_callbacks):
        object.__setattr__(self, "txn", txn)
        object.__setattr__(self, "name", name)
        object.__setattr__(self, "database_engine", database_engine)
        object.__setattr__(self, "after_callbacks", after_callbacks)

    def call_after(self, callback, *args):
        """Call the given callback on the main twisted thread after the
        transaction has finished. Used to invalidate the caches on the
        correct thread.
        """
        self.after_callbacks.append((callback, args))

    def __getattr__(self, name):
        return getattr(self.txn, name)

    def __setattr__(self, name, value):
        setattr(self.txn, name, value)

    def execute(self, sql, *args):
        self._do_execute(self.txn.execute, sql, *args)

    def executemany(self, sql, *args):
        self._do_execute(self.txn.executemany, sql, *args)

    def _do_execute(self, func, sql, *args):
        # TODO(paul): Maybe use 'info' and 'debug' for values?
        sql_logger.debug("[SQL] {%s} %s", self.name, sql)

        sql = self.database_engine.convert_param_style(sql)

        if args:
            try:
                sql_logger.debug(
                    "[SQL values] {%s} %r",
                    self.name, args[0]
                )
            except:
                # Don't let logging failures stop SQL from working
                pass

        start = time.time() * 1000

        try:
            return func(
                sql, *args
            )
        except Exception as e:
            logger.debug("[SQL FAIL] {%s} %s", self.name, e)
            raise
        finally:
            msecs = (time.time() * 1000) - start
            sql_logger.debug("[SQL time] {%s} %f", self.name, msecs)
            sql_query_timer.inc_by(msecs, sql.split()[0])


class PerformanceCounters(object):
    def __init__(self):
        self.current_counters = {}
        self.previous_counters = {}

    def update(self, key, start_time, end_time=None):
        if end_time is None:
            end_time = time.time() * 1000
        duration = end_time - start_time
        count, cum_time = self.current_counters.get(key, (0, 0))
        count += 1
        cum_time += duration
        self.current_counters[key] = (count, cum_time)
        return end_time

    def interval(self, interval_duration, limit=3):
        counters = []
        for name, (count, cum_time) in self.current_counters.items():
            prev_count, prev_time = self.previous_counters.get(name, (0, 0))
            counters.append((
                (cum_time - prev_time) / interval_duration,
                count - prev_count,
                name
            ))

        self.previous_counters = dict(self.current_counters)

        counters.sort(reverse=True)

        top_n_counters = ", ".join(
            "%s(%d): %.3f%%" % (name, count, 100 * ratio)
            for ratio, count, name in counters[:limit]
        )

        return top_n_counters


class SQLBaseStore(object):
    _TXN_ID = 0

    def __init__(self, hs):
        self.hs = hs
        self._db_pool = hs.get_db_pool()
        self._clock = hs.get_clock()

        self._previous_txn_total_time = 0
        self._current_txn_total_time = 0
        self._previous_loop_ts = 0

        # TODO(paul): These can eventually be removed once the metrics code
        #   is running in mainline, and we have some nice monitoring frontends
        #   to watch it
        self._txn_perf_counters = PerformanceCounters()
        self._get_event_counters = PerformanceCounters()

        self._get_event_cache = Cache("*getEvent*", keylen=3, lru=True,
                                      max_entries=hs.config.event_cache_size)

        self._event_fetch_lock = threading.Condition()
        self._event_fetch_list = []
        self._event_fetch_ongoing = 0

        self._pending_ds = []

        self.database_engine = hs.database_engine

        self._stream_id_gen = StreamIdGenerator("events", "stream_ordering")
        self._transaction_id_gen = IdGenerator("sent_transactions", "id", self)
        self._state_groups_id_gen = IdGenerator("state_groups", "id", self)
        self._access_tokens_id_gen = IdGenerator("access_tokens", "id", self)
        self._pushers_id_gen = IdGenerator("pushers", "id", self)
        self._push_rule_id_gen = IdGenerator("push_rules", "id", self)
        self._push_rules_enable_id_gen = IdGenerator("push_rules_enable", "id", self)
        self._receipts_id_gen = StreamIdGenerator("receipts_linearized", "stream_id")

    def start_profiling(self):
        self._previous_loop_ts = self._clock.time_msec()

        def loop():
            curr = self._current_txn_total_time
            prev = self._previous_txn_total_time
            self._previous_txn_total_time = curr

            time_now = self._clock.time_msec()
            time_then = self._previous_loop_ts
            self._previous_loop_ts = time_now

            ratio = (curr - prev)/(time_now - time_then)

            top_three_counters = self._txn_perf_counters.interval(
                time_now - time_then, limit=3
            )

            top_3_event_counters = self._get_event_counters.interval(
                time_now - time_then, limit=3
            )

            perf_logger.info(
                "Total database time: %.3f%% {%s} {%s}",
                ratio * 100, top_three_counters, top_3_event_counters
            )

        self._clock.looping_call(loop, 10000)

    def _new_transaction(self, conn, desc, after_callbacks, func, *args, **kwargs):
        start = time.time() * 1000
        txn_id = self._TXN_ID

        # We don't really need these to be unique, so lets stop it from
        # growing really large.
        self._TXN_ID = (self._TXN_ID + 1) % (sys.maxint - 1)

        name = "%s-%x" % (desc, txn_id, )

        transaction_logger.debug("[TXN START] {%s}", name)

        try:
            i = 0
            N = 5
            while True:
                try:
                    txn = conn.cursor()
                    txn = LoggingTransaction(
                        txn, name, self.database_engine, after_callbacks
                    )
                    r = func(txn, *args, **kwargs)
                    conn.commit()
                    return r
                except self.database_engine.module.OperationalError as e:
                    # This can happen if the database disappears mid
                    # transaction.
                    logger.warn(
                        "[TXN OPERROR] {%s} %s %d/%d",
                        name, e, i, N
                    )
                    if i < N:
                        i += 1
                        try:
                            conn.rollback()
                        except self.database_engine.module.Error as e1:
                            logger.warn(
                                "[TXN EROLL] {%s} %s",
                                name, e1,
                            )
                        continue
                    raise
                except self.database_engine.module.DatabaseError as e:
                    if self.database_engine.is_deadlock(e):
                        logger.warn("[TXN DEADLOCK] {%s} %d/%d", name, i, N)
                        if i < N:
                            i += 1
                            try:
                                conn.rollback()
                            except self.database_engine.module.Error as e1:
                                logger.warn(
                                    "[TXN EROLL] {%s} %s",
                                    name, e1,
                                )
                            continue
                    raise
        except Exception as e:
            logger.debug("[TXN FAIL] {%s} %s", name, e)
            raise
        finally:
            end = time.time() * 1000
            duration = end - start

            transaction_logger.debug("[TXN END] {%s} %f", name, duration)

            self._current_txn_total_time += duration
            self._txn_perf_counters.update(desc, start, end)
            sql_txn_timer.inc_by(duration, desc)

    @defer.inlineCallbacks
    def runInteraction(self, desc, func, *args, **kwargs):
        """Wraps the .runInteraction() method on the underlying db_pool."""
        current_context = LoggingContext.current_context()

        start_time = time.time() * 1000

        after_callbacks = []

        def inner_func(conn, *args, **kwargs):
            with LoggingContext("runInteraction") as context:
                sql_scheduling_timer.inc_by(time.time() * 1000 - start_time)

                if self.database_engine.is_connection_closed(conn):
                    logger.debug("Reconnecting closed database connection")
                    conn.reconnect()

                current_context.copy_to(context)
                return self._new_transaction(
                    conn, desc, after_callbacks, func, *args, **kwargs
                )

        result = yield preserve_context_over_fn(
            self._db_pool.runWithConnection,
            inner_func, *args, **kwargs
        )

        for after_callback, after_args in after_callbacks:
            after_callback(*after_args)
        defer.returnValue(result)

    @defer.inlineCallbacks
    def runWithConnection(self, func, *args, **kwargs):
        """Wraps the .runInteraction() method on the underlying db_pool."""
        current_context = LoggingContext.current_context()

        start_time = time.time() * 1000

        def inner_func(conn, *args, **kwargs):
            with LoggingContext("runWithConnection") as context:
                sql_scheduling_timer.inc_by(time.time() * 1000 - start_time)

                if self.database_engine.is_connection_closed(conn):
                    logger.debug("Reconnecting closed database connection")
                    conn.reconnect()

                current_context.copy_to(context)

                return func(conn, *args, **kwargs)

        result = yield preserve_context_over_fn(
            self._db_pool.runWithConnection,
            inner_func, *args, **kwargs
        )

        defer.returnValue(result)

    def cursor_to_dict(self, cursor):
        """Converts a SQL cursor into an list of dicts.

        Args:
            cursor : The DBAPI cursor which has executed a query.
        Returns:
            A list of dicts where the key is the column header.
        """
        col_headers = list(column[0] for column in cursor.description)
        results = list(
            dict(zip(col_headers, row)) for row in cursor.fetchall()
        )
        return results

    def _execute(self, desc, decoder, query, *args):
        """Runs a single query for a result set.

        Args:
            decoder - The function which can resolve the cursor results to
                something meaningful.
            query - The query string to execute
            *args - Query args.
        Returns:
            The result of decoder(results)
        """
        def interaction(txn):
            txn.execute(query, args)
            if decoder:
                return decoder(txn)
            else:
                return txn.fetchall()

        return self.runInteraction(desc, interaction)

    def _execute_and_decode(self, desc, query, *args):
        return self._execute(desc, self.cursor_to_dict, query, *args)

    # "Simple" SQL API methods that operate on a single table with no JOINs,
    # no complex WHERE clauses, just a dict of values for columns.

    @defer.inlineCallbacks
    def _simple_insert(self, table, values, or_ignore=False,
                       desc="_simple_insert"):
        """Executes an INSERT query on the named table.

        Args:
            table : string giving the table name
            values : dict of new column names and values for them
        """
        try:
            yield self.runInteraction(
                desc,
                self._simple_insert_txn, table, values,
            )
        except self.database_engine.module.IntegrityError:
            # We have to do or_ignore flag at this layer, since we can't reuse
            # a cursor after we receive an error from the db.
            if not or_ignore:
                raise

    @log_function
    def _simple_insert_txn(self, txn, table, values):
        keys, vals = zip(*values.items())

        sql = "INSERT INTO %s (%s) VALUES(%s)" % (
            table,
            ", ".join(k for k in keys),
            ", ".join("?" for _ in keys)
        )

        txn.execute(sql, vals)

    def _simple_insert_many_txn(self, txn, table, values):
        if not values:
            return

        # This is a *slight* abomination to get a list of tuples of key names
        # and a list of tuples of value names.
        #
        # i.e. [{"a": 1, "b": 2}, {"c": 3, "d": 4}]
        #         => [("a", "b",), ("c", "d",)] and [(1, 2,), (3, 4,)]
        #
        # The sort is to ensure that we don't rely on dictionary iteration
        # order.
        keys, vals = zip(*[
            zip(
                *(sorted(i.items(), key=lambda kv: kv[0]))
            )
            for i in values
            if i
        ])

        for k in keys:
            if k != keys[0]:
                raise RuntimeError(
                    "All items must have the same keys"
                )

        sql = "INSERT INTO %s (%s) VALUES(%s)" % (
            table,
            ", ".join(k for k in keys[0]),
            ", ".join("?" for _ in keys[0])
        )

        txn.executemany(sql, vals)

    def _simple_upsert(self, table, keyvalues, values,
                       insertion_values={}, desc="_simple_upsert", lock=True):
        """
        Args:
            table (str): The table to upsert into
            keyvalues (dict): The unique key tables and their new values
            values (dict): The nonunique columns and their new values
            insertion_values (dict): key/values to use when inserting
        Returns: A deferred
        """
        return self.runInteraction(
            desc,
            self._simple_upsert_txn, table, keyvalues, values, insertion_values,
            lock
        )

    def _simple_upsert_txn(self, txn, table, keyvalues, values, insertion_values={},
                           lock=True):
        # We need to lock the table :(, unless we're *really* careful
        if lock:
            self.database_engine.lock_table(txn, table)

        # Try to update
        sql = "UPDATE %s SET %s WHERE %s" % (
            table,
            ", ".join("%s = ?" % (k,) for k in values),
            " AND ".join("%s = ?" % (k,) for k in keyvalues)
        )
        sqlargs = values.values() + keyvalues.values()
        logger.debug(
            "[SQL] %s Args=%s",
            sql, sqlargs,
        )

        txn.execute(sql, sqlargs)
        if txn.rowcount == 0:
            # We didn't update and rows so insert a new one
            allvalues = {}
            allvalues.update(keyvalues)
            allvalues.update(values)
            allvalues.update(insertion_values)

            sql = "INSERT INTO %s (%s) VALUES (%s)" % (
                table,
                ", ".join(k for k in allvalues),
                ", ".join("?" for _ in allvalues)
            )
            logger.debug(
                "[SQL] %s Args=%s",
                sql, keyvalues.values(),
            )
            txn.execute(sql, allvalues.values())

    def _simple_select_one(self, table, keyvalues, retcols,
                           allow_none=False, desc="_simple_select_one"):
        """Executes a SELECT query on the named table, which is expected to
        return a single row, returning a single column from it.

        Args:
            table : string giving the table name
            keyvalues : dict of column names and values to select the row with
            retcols : list of strings giving the names of the columns to return

            allow_none : If true, return None instead of failing if the SELECT
              statement returns no rows
        """
        return self.runInteraction(
            desc,
            self._simple_select_one_txn,
            table, keyvalues, retcols, allow_none,
        )

    def _simple_select_one_onecol(self, table, keyvalues, retcol,
                                  allow_none=False,
                                  desc="_simple_select_one_onecol"):
        """Executes a SELECT query on the named table, which is expected to
        return a single row, returning a single column from it."

        Args:
            table : string giving the table name
            keyvalues : dict of column names and values to select the row with
            retcol : string giving the name of the column to return
        """
        return self.runInteraction(
            desc,
            self._simple_select_one_onecol_txn,
            table, keyvalues, retcol, allow_none=allow_none,
        )

    def _simple_select_one_onecol_txn(self, txn, table, keyvalues, retcol,
                                      allow_none=False):
        ret = self._simple_select_onecol_txn(
            txn,
            table=table,
            keyvalues=keyvalues,
            retcol=retcol,
        )

        if ret:
            return ret[0]
        else:
            if allow_none:
                return None
            else:
                raise StoreError(404, "No row found")

    def _simple_select_onecol_txn(self, txn, table, keyvalues, retcol):
        sql = (
            "SELECT %(retcol)s FROM %(table)s WHERE %(where)s"
        ) % {
            "retcol": retcol,
            "table": table,
            "where": " AND ".join("%s = ?" % k for k in keyvalues.keys()),
        }

        txn.execute(sql, keyvalues.values())

        return [r[0] for r in txn.fetchall()]

    def _simple_select_onecol(self, table, keyvalues, retcol,
                              desc="_simple_select_onecol"):
        """Executes a SELECT query on the named table, which returns a list
        comprising of the values of the named column from the selected rows.

        Args:
            table (str): table name
            keyvalues (dict): column names and values to select the rows with
            retcol (str): column whos value we wish to retrieve.

        Returns:
            Deferred: Results in a list
        """
        return self.runInteraction(
            desc,
            self._simple_select_onecol_txn,
            table, keyvalues, retcol
        )

    def _simple_select_list(self, table, keyvalues, retcols,
                            desc="_simple_select_list"):
        """Executes a SELECT query on the named table, which may return zero or
        more rows, returning the result as a list of dicts.

        Args:
            table : string giving the table name
            keyvalues : dict of column names and values to select the rows with,
            or None to not apply a WHERE clause.
            retcols : list of strings giving the names of the columns to return
        """
        return self.runInteraction(
            desc,
            self._simple_select_list_txn,
            table, keyvalues, retcols
        )

    def _simple_select_list_txn(self, txn, table, keyvalues, retcols):
        """Executes a SELECT query on the named table, which may return zero or
        more rows, returning the result as a list of dicts.

        Args:
            txn : Transaction object
            table : string giving the table name
            keyvalues : dict of column names and values to select the rows with
            retcols : list of strings giving the names of the columns to return
        """
        if keyvalues:
            sql = "SELECT %s FROM %s WHERE %s" % (
                ", ".join(retcols),
                table,
                " AND ".join("%s = ?" % (k, ) for k in keyvalues)
            )
            txn.execute(sql, keyvalues.values())
        else:
            sql = "SELECT %s FROM %s" % (
                ", ".join(retcols),
                table
            )
            txn.execute(sql)

        return self.cursor_to_dict(txn)

    def _simple_update_one(self, table, keyvalues, updatevalues,
                           desc="_simple_update_one"):
        """Executes an UPDATE query on the named table, setting new values for
        columns in a row matching the key values.

        Args:
            table : string giving the table name
            keyvalues : dict of column names and values to select the row with
            updatevalues : dict giving column names and values to update
            retcols : optional list of column names to return

        If present, retcols gives a list of column names on which to perform
        a SELECT statement *before* performing the UPDATE statement. The values
        of these will be returned in a dict.

        These are performed within the same transaction, allowing an atomic
        get-and-set.  This can be used to implement compare-and-set by putting
        the update column in the 'keyvalues' dict as well.
        """
        return self.runInteraction(
            desc,
            self._simple_update_one_txn,
            table, keyvalues, updatevalues,
        )

    def _simple_update_one_txn(self, txn, table, keyvalues, updatevalues):
        update_sql = "UPDATE %s SET %s WHERE %s" % (
            table,
            ", ".join("%s = ?" % (k,) for k in updatevalues),
            " AND ".join("%s = ?" % (k,) for k in keyvalues)
        )

        txn.execute(
            update_sql,
            updatevalues.values() + keyvalues.values()
        )

        if txn.rowcount == 0:
            raise StoreError(404, "No row found")
        if txn.rowcount > 1:
            raise StoreError(500, "More than one row matched")

    def _simple_select_one_txn(self, txn, table, keyvalues, retcols,
                               allow_none=False):
        select_sql = "SELECT %s FROM %s WHERE %s" % (
            ", ".join(retcols),
            table,
            " AND ".join("%s = ?" % (k,) for k in keyvalues)
        )

        txn.execute(select_sql, keyvalues.values())

        row = txn.fetchone()
        if not row:
            if allow_none:
                return None
            raise StoreError(404, "No row found")
        if txn.rowcount > 1:
            raise StoreError(500, "More than one row matched")

        return dict(zip(retcols, row))

    def _simple_selectupdate_one(self, table, keyvalues, updatevalues=None,
                                 retcols=None, allow_none=False,
                                 desc="_simple_selectupdate_one"):
        """ Combined SELECT then UPDATE."""
        def func(txn):
            ret = None
            if retcols:
                ret = self._simple_select_one_txn(
                    txn,
                    table=table,
                    keyvalues=keyvalues,
                    retcols=retcols,
                    allow_none=allow_none,
                )

            if updatevalues:
                self._simple_update_one_txn(
                    txn,
                    table=table,
                    keyvalues=keyvalues,
                    updatevalues=updatevalues,
                )

                # if txn.rowcount == 0:
                #     raise StoreError(404, "No row found")
                if txn.rowcount > 1:
                    raise StoreError(500, "More than one row matched")

            return ret
        return self.runInteraction(desc, func)

    def _simple_delete_one(self, table, keyvalues, desc="_simple_delete_one"):
        """Executes a DELETE query on the named table, expecting to delete a
        single row.

        Args:
            table : string giving the table name
            keyvalues : dict of column names and values to select the row with
        """
        sql = "DELETE FROM %s WHERE %s" % (
            table,
            " AND ".join("%s = ?" % (k, ) for k in keyvalues)
        )

        def func(txn):
            txn.execute(sql, keyvalues.values())
            if txn.rowcount == 0:
                raise StoreError(404, "No row found")
            if txn.rowcount > 1:
                raise StoreError(500, "more than one row matched")
        return self.runInteraction(desc, func)

    def _simple_delete(self, table, keyvalues, desc="_simple_delete"):
        """Executes a DELETE query on the named table.

        Args:
            table : string giving the table name
            keyvalues : dict of column names and values to select the row with
        """

        return self.runInteraction(desc, self._simple_delete_txn)

    def _simple_delete_txn(self, txn, table, keyvalues):
        sql = "DELETE FROM %s WHERE %s" % (
            table,
            " AND ".join("%s = ?" % (k, ) for k in keyvalues)
        )

        return txn.execute(sql, keyvalues.values())

    def _simple_max_id(self, table):
        """Executes a SELECT query on the named table, expecting to return the
        max value for the column "id".

        Args:
            table : string giving the table name
        """
        sql = "SELECT MAX(id) AS id FROM %s" % table

        def func(txn):
            txn.execute(sql)
            max_id = self.cursor_to_dict(txn)[0]["id"]
            if max_id is None:
                return 0
            return max_id

        return self.runInteraction("_simple_max_id", func)

    def get_next_stream_id(self):
        with self._next_stream_id_lock:
            i = self._next_stream_id
            self._next_stream_id += 1
            return i


class _RollbackButIsFineException(Exception):
    """ This exception is used to rollback a transaction without implying
    something went wrong.
    """
    pass


class Table(object):
    """ A base class used to store information about a particular table.
    """

    table_name = None
    """ str: The name of the table """

    fields = None
    """ list: The field names """

    EntryType = None
    """ Type: A tuple type used to decode the results """

    _select_where_clause = "SELECT %s FROM %s WHERE %s"
    _select_clause = "SELECT %s FROM %s"
    _insert_clause = "REPLACE INTO %s (%s) VALUES (%s)"

    @classmethod
    def select_statement(cls, where_clause=None):
        """
        Args:
            where_clause (str): The WHERE clause to use.

        Returns:
            str: An SQL statement to select rows from the table with the given
            WHERE clause.
        """
        if where_clause:
            return cls._select_where_clause % (
                ", ".join(cls.fields),
                cls.table_name,
                where_clause
            )
        else:
            return cls._select_clause % (
                ", ".join(cls.fields),
                cls.table_name,
            )

    @classmethod
    def insert_statement(cls):
        return cls._insert_clause % (
            cls.table_name,
            ", ".join(cls.fields),
            ", ".join(["?"] * len(cls.fields)),
        )

    @classmethod
    def decode_single_result(cls, results):
        """ Given an iterable of tuples, return a single instance of
            `EntryType` or None if the iterable is empty
        Args:
            results (list): The results list to convert to `EntryType`
        Returns:
            EntryType: An instance of `EntryType`
        """
        results = list(results)
        if results:
            return cls.EntryType(*results[0])
        else:
            return None

    @classmethod
    def decode_results(cls, results):
        """ Given an iterable of tuples, return a list of `EntryType`
        Args:
            results (list): The results list to convert to `EntryType`

        Returns:
            list: A list of `EntryType`
        """
        return [cls.EntryType(*row) for row in results]

    @classmethod
    def get_fields_string(cls, prefix=None):
        if prefix:
            to_join = ("%s.%s" % (prefix, f) for f in cls.fields)
        else:
            to_join = cls.fields

        return ", ".join(to_join)


class JoinHelper(object):
    """ Used to help do joins on tables by looking at the tables' fields and
    creating a list of unique fields to use with SELECTs and a namedtuple
    to dump the results into.

    Attributes:
        tables (list): List of `Table` classes
        EntryType (type)
    """

    def __init__(self, *tables):
        self.tables = tables

        res = []
        for table in self.tables:
            res += [f for f in table.fields if f not in res]

        self.EntryType = namedtuple("JoinHelperEntry", res)

    def get_fields(self, **prefixes):
        """Get a string representing a list of fields for use in SELECT
        statements with the given prefixes applied to each.

        For example::

            JoinHelper(PdusTable, StateTable).get_fields(
                PdusTable="pdus",
                StateTable="state"
            )
        """
        res = []
        for field in self.EntryType._fields:
            for table in self.tables:
                if field in table.fields:
                    res.append("%s.%s" % (prefixes[table.__name__], field))
                    break

        return ", ".join(res)

    def decode_results(self, rows):
        return [self.EntryType(*row) for row in rows]<|MERGE_RESOLUTION|>--- conflicted
+++ resolved
@@ -142,12 +142,8 @@
     which can be used to insert values into the cache specifically, without
     calling the calculation function.
     """
-<<<<<<< HEAD
-    def __init__(self, orig, max_entries=1000, num_args=1, lru=False,
+    def __init__(self, orig, max_entries=1000, num_args=1, lru=True,
                  inlineCallbacks=False):
-=======
-    def __init__(self, orig, max_entries=1000, num_args=1, lru=True):
->>>>>>> 1e62a3d3
         self.orig = orig
 
         if inlineCallbacks:
