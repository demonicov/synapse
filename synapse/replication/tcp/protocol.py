--- conflicted
+++ resolved
@@ -67,23 +67,14 @@
 
 from collections import defaultdict
 
+from six import iterkeys, iteritems
+
 import logging
 import struct
 import fcntl
 
-<<<<<<< HEAD
 connection_close_counter = Counter(
-    "synapse_replication_tcp_protocol_close_reason", "", ["reason_type"],
-=======
-from six import iterkeys, iteritems
-
-metrics = synapse.metrics.get_metrics_for(__name__)
-
-connection_close_counter = metrics.register_counter(
-    "close_reason", labels=["reason_type"],
->>>>>>> 60f09b1e
-)
-
+    "synapse_replication_tcp_protocol_close_reason", "", ["reason_type"])
 
 # A list of all connected protocols. This allows us to send metrics about the
 # connections.
@@ -631,30 +622,16 @@
     lambda: {
         (k[0], p.name, p.conn_id): count
         for p in connected_connections
-<<<<<<< HEAD
-        for k, count in p.inbound_commands_counter.items()
+        for k, count in iteritems(p.inbound_commands_counter.counts)
     })
-=======
-        for k, count in iteritems(p.inbound_commands_counter.counts)
-    },
-    labels=["command", "name", "conn_id"],
-)
->>>>>>> 60f09b1e
 
 tcp_outbound_commands = LaterGauge(
     "synapse_replication_tcp_outbound_commands", "", ["command", "name", "conn_id"],
     lambda: {
         (k[0], p.name, p.conn_id): count
         for p in connected_connections
-<<<<<<< HEAD
-        for k, count in p.outbound_commands_counter.items()
+        for k, count in iteritems(p.outbound_commands_counter.counts)
     })
-=======
-        for k, count in iteritems(p.outbound_commands_counter.counts)
-    },
-    labels=["command", "name", "conn_id"],
-)
->>>>>>> 60f09b1e
 
 # number of updates received for each RDATA stream
 inbound_rdata_count = Counter("synapse_replication_tcp_inbound_rdata_count", "",
